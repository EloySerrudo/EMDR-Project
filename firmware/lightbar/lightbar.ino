--- conflicted
+++ resolved
@@ -35,20 +35,12 @@
 uint8_t green = 0;
 uint8_t blue = 0;
 
-<<<<<<< HEAD
 // Variables para el último estado de envío ESP-NOW
 volatile bool lastSendStatus = true;
 
 // Dirección MAC del dispositivo maestro
 uint8_t masterAddress[] = {0x78, 0x21, 0x84, 0x79, 0x66, 0xD0};  // Reemplazar con la MAC real del maestro
 
-=======
-// Para control de estado de conexión
-bool receivedCommand = false;
-unsigned long lastCommandTime = 0;
-const unsigned long CONNECTION_TIMEOUT = 10000;  // 10 segundos sin comandos = desconexión
-
->>>>>>> 88050585
 // Función para probar la tira de LEDs al inicio
 void test() {
   strip.clear();  // clear LEDs: limpiar todos los LEDs
@@ -58,40 +50,25 @@
   delay(500);
   strip.clear();
   strip.show();
-<<<<<<< HEAD
 }
 
 // Callback cuando se envían datos
 void OnDataSent(const uint8_t *mac_addr, esp_now_send_status_t status) {
     lastSendStatus = (status == ESP_NOW_SEND_SUCCESS);
-=======
->>>>>>> 88050585
 }
 
 // Callback para cuando se reciben datos
 void OnDataRecv(const uint8_t *mac, const uint8_t *incomingData, int len) {
-<<<<<<< HEAD
-=======
-  // Actualizar indicadores de conexión
-  receivedCommand = true;
-  lastCommandTime = millis();
-  digitalWrite(STATUS_LED, LOW);
-
->>>>>>> 88050585
   // Procesar el comando recibido
   if (len == sizeof(CommandPacket)) {
     CommandPacket cmd;
     memcpy(&cmd, incomingData, sizeof(cmd));
 
     uint8_t ledNum;
-<<<<<<< HEAD
     // Convertir comando a minúsculas para procesar tanto mayúsculas como minúsculas
     char command = tolower(cmd.cmd);
     
     switch (command) {
-=======
-    switch (cmd.cmd) {
->>>>>>> 88050585
       case 'c':  // Comando de color
         // Los 3 bytes siguientes son para RGB
         red = cmd.data1;
@@ -144,11 +121,7 @@
   strip.clear();
   strip.show();
 
-<<<<<<< HEAD
   // Configuración del pin de status
-=======
-  // Configuración del pin de error
->>>>>>> 88050585
   pinMode(STATUS_LED, OUTPUT);
   digitalWrite(STATUS_LED, LOW);
 
@@ -161,7 +134,6 @@
     return;
   }
 
-<<<<<<< HEAD
   // Registrar callback para envío y recepción de datos
   esp_now_register_recv_cb(OnDataRecv);
   esp_now_register_send_cb(OnDataSent);
@@ -176,26 +148,11 @@
     digitalWrite(STATUS_LED, HIGH);  // Indicar error
     return;
   }
-=======
-  // Registrar la función de callback para cuando recibamos datos
-  esp_now_register_recv_cb(OnDataRecv);
->>>>>>> 88050585
 
   // Mostrar patrón de prueba inicial
   test();
 }
 
 void loop() {
-<<<<<<< HEAD
   
-=======
-  // Verificar si estamos desconectados (timeout)
-  if (receivedCommand && millis() - lastCommandTime > CONNECTION_TIMEOUT) {
-    receivedCommand = false;
-    // Indicar desconexión (por ejemplo, parpadear el LED de error)
-    digitalWrite(STATUS_LED, HIGH);
-    delay(100);
-    digitalWrite(STATUS_LED, LOW);
-  }
->>>>>>> 88050585
 }